from __future__ import annotations

import logging
import re
import typing as t
from datetime import datetime
from ssl import CertificateError

import dateutil.parser
import dateutil.tz
import discord
from aiohttp import ClientConnectorError
from dateutil.relativedelta import relativedelta
from discord.ext.commands import BadArgument, Bot, Context, Converter, IDConverter, MemberConverter, UserConverter
from discord.utils import DISCORD_EPOCH, escape_markdown, snowflake_time

from bot import exts
from bot.api import ResponseCodeError
from bot.constants import URLs
from bot.errors import InvalidInfraction
from bot.exts.info.doc import _inventory_parser
<<<<<<< HEAD
from bot.utils import time
from bot.utils.regex import INVITE_RE
=======
from bot.utils.extensions import EXTENSIONS, unqualify
from bot.utils.regex import INVITE_RE
from bot.utils.time import parse_duration_string
if t.TYPE_CHECKING:
    from bot.exts.info.source import SourceType
>>>>>>> 3e34debf

log = logging.getLogger(__name__)

DISCORD_EPOCH_DT = datetime.utcfromtimestamp(DISCORD_EPOCH / 1000)
RE_USER_MENTION = re.compile(r"<@!?([0-9]+)>$")


def allowed_strings(*values, preserve_case: bool = False) -> t.Callable[[str], str]:
    """
    Return a converter which only allows arguments equal to one of the given values.

    Unless preserve_case is True, the argument is converted to lowercase. All values are then
    expected to have already been given in lowercase too.
    """
    def converter(arg: str) -> str:
        if not preserve_case:
            arg = arg.lower()

        if arg not in values:
            raise BadArgument(f"Only the following values are allowed:\n```{', '.join(values)}```")
        else:
            return arg

    return converter


class ValidDiscordServerInvite(Converter):
    """
    A converter that validates whether a given string is a valid Discord server invite.

    Raises 'BadArgument' if:
    - The string is not a valid Discord server invite.
    - The string is valid, but is an invite for a group DM.
    - The string is valid, but is expired.

    Returns a (partial) guild object if:
    - The string is a valid vanity
    - The string is a full invite URI
    - The string contains the invite code (the stuff after discord.gg/)

    See the Discord API docs for documentation on the guild object:
    https://discord.com/developers/docs/resources/guild#guild-object
    """

    async def convert(self, ctx: Context, server_invite: str) -> dict:
        """Check whether the string is a valid Discord server invite."""
        invite_code = INVITE_RE.search(server_invite)
        if invite_code:
            response = await ctx.bot.http_session.get(
                f"{URLs.discord_invite_api}/{invite_code[1]}"
            )
            if response.status != 404:
                invite_data = await response.json()
                return invite_data.get("guild")

        id_converter = IDConverter()
        if id_converter._get_id_match(server_invite):
            raise BadArgument("Guild IDs are not supported, only invites.")

        raise BadArgument("This does not appear to be a valid Discord server invite.")


class ValidFilterListType(Converter):
    """
    A converter that checks whether the given string is a valid FilterList type.

    Raises `BadArgument` if the argument is not a valid FilterList type, and simply
    passes through the given argument otherwise.
    """

    @staticmethod
    async def get_valid_types(bot: Bot) -> list:
        """
        Try to get a list of valid filter list types.

        Raise a BadArgument if the API can't respond.
        """
        try:
            valid_types = await bot.api_client.get('bot/filter-lists/get-types')
        except ResponseCodeError:
            raise BadArgument("Cannot validate list_type: Unable to fetch valid types from API.")

        return [enum for enum, classname in valid_types]

    async def convert(self, ctx: Context, list_type: str) -> str:
        """Checks whether the given string is a valid FilterList type."""
        valid_types = await self.get_valid_types(ctx.bot)
        list_type = list_type.upper()

        if list_type not in valid_types:

            # Maybe the user is using the plural form of this type,
            # e.g. "guild_invites" instead of "guild_invite".
            #
            # This code will support the simple plural form (a single 's' at the end),
            # which works for all current list types, but if a list type is added in the future
            # which has an irregular plural form (like 'ies'), this code will need to be
            # refactored to support this.
            if list_type.endswith("S") and list_type[:-1] in valid_types:
                list_type = list_type[:-1]

            else:
                valid_types_list = '\n'.join([f"• {type_.lower()}" for type_ in valid_types])
                raise BadArgument(
                    f"You have provided an invalid list type!\n\n"
                    f"Please provide one of the following: \n{valid_types_list}"
                )
        return list_type


class Extension(Converter):
    """
    Fully qualify the name of an extension and ensure it exists.

    The * and ** values bypass this when used with the reload command.
    """

    async def convert(self, ctx: Context, argument: str) -> str:
        """Fully qualify the name of an extension and ensure it exists."""
        # Special values to reload all extensions
        if argument == "*" or argument == "**":
            return argument

        argument = argument.lower()

        if argument in EXTENSIONS:
            return argument
        elif (qualified_arg := f"{exts.__name__}.{argument}") in EXTENSIONS:
            return qualified_arg

        matches = []
        for ext in EXTENSIONS:
            if argument == unqualify(ext):
                matches.append(ext)

        if len(matches) > 1:
            matches.sort()
            names = "\n".join(matches)
            raise BadArgument(
                f":x: `{argument}` is an ambiguous extension name. "
                f"Please use one of the following fully-qualified names.```\n{names}```"
            )
        elif matches:
            return matches[0]
        else:
            raise BadArgument(f":x: Could not find the extension `{argument}`.")


class PackageName(Converter):
    """
    A converter that checks whether the given string is a valid package name.

    Package names are used for stats and are restricted to the a-z and _ characters.
    """

    PACKAGE_NAME_RE = re.compile(r"[^a-z0-9_]")

    @classmethod
    async def convert(cls, ctx: Context, argument: str) -> str:
        """Checks whether the given string is a valid package name."""
        if cls.PACKAGE_NAME_RE.search(argument):
            raise BadArgument("The provided package name is not valid; please only use the _, 0-9, and a-z characters.")
        return argument


class ValidURL(Converter):
    """
    Represents a valid webpage URL.

    This converter checks whether the given URL can be reached and requesting it returns a status
    code of 200. If not, `BadArgument` is raised.

    Otherwise, it simply passes through the given URL.
    """

    @staticmethod
    async def convert(ctx: Context, url: str) -> str:
        """This converter checks whether the given URL can be reached with a status code of 200."""
        try:
            async with ctx.bot.http_session.get(url) as resp:
                if resp.status != 200:
                    raise BadArgument(
                        f"HTTP GET on `{url}` returned status `{resp.status}`, expected 200"
                    )
        except CertificateError:
            if url.startswith('https'):
                raise BadArgument(
                    f"Got a `CertificateError` for URL `{url}`. Does it support HTTPS?"
                )
            raise BadArgument(f"Got a `CertificateError` for URL `{url}`.")
        except ValueError:
            raise BadArgument(f"`{url}` doesn't look like a valid hostname to me.")
        except ClientConnectorError:
            raise BadArgument(f"Cannot connect to host with URL `{url}`.")
        return url


class Inventory(Converter):
    """
    Represents an Intersphinx inventory URL.

    This converter checks whether intersphinx accepts the given inventory URL, and raises
    `BadArgument` if that is not the case or if the url is unreachable.

    Otherwise, it returns the url and the fetched inventory dict in a tuple.
    """

    @staticmethod
    async def convert(ctx: Context, url: str) -> t.Tuple[str, _inventory_parser.InventoryDict]:
        """Convert url to Intersphinx inventory URL."""
        await ctx.trigger_typing()
        if (inventory := await _inventory_parser.fetch_inventory(url)) is None:
            raise BadArgument(
                f"Failed to fetch inventory file after {_inventory_parser.FAILED_REQUEST_ATTEMPTS} attempts."
            )
        return url, inventory


class Snowflake(IDConverter):
    """
    Converts to an int if the argument is a valid Discord snowflake.

    A snowflake is valid if:

    * It consists of 15-21 digits (0-9)
    * Its parsed datetime is after the Discord epoch
    * Its parsed datetime is less than 1 day after the current time
    """

    async def convert(self, ctx: Context, arg: str) -> int:
        """
        Ensure `arg` matches the ID pattern and its timestamp is in range.

        Return `arg` as an int if it's a valid snowflake.
        """
        error = f"Invalid snowflake {arg!r}"

        if not self._get_id_match(arg):
            raise BadArgument(error)

        snowflake = int(arg)

        try:
            time = snowflake_time(snowflake)
        except (OverflowError, OSError) as e:
            # Not sure if this can ever even happen, but let's be safe.
            raise BadArgument(f"{error}: {e}")

        if time < DISCORD_EPOCH_DT:
            raise BadArgument(f"{error}: timestamp is before the Discord epoch.")
        elif (datetime.utcnow() - time).days < -1:
            raise BadArgument(f"{error}: timestamp is too far into the future.")

        return snowflake


class TagNameConverter(Converter):
    """
    Ensure that a proposed tag name is valid.

    Valid tag names meet the following conditions:
        * All ASCII characters
        * Has at least one non-whitespace character
        * Not solely numeric
        * Shorter than 127 characters
    """

    @staticmethod
    async def convert(ctx: Context, tag_name: str) -> str:
        """Lowercase & strip whitespace from proposed tag_name & ensure it's valid."""
        tag_name = tag_name.lower().strip()

        # The tag name has at least one invalid character.
        if ascii(tag_name)[1:-1] != tag_name:
            raise BadArgument("Don't be ridiculous, you can't use that character!")

        # The tag name is either empty, or consists of nothing but whitespace.
        elif not tag_name:
            raise BadArgument("Tag names should not be empty, or filled with whitespace.")

        # The tag name is longer than 127 characters.
        elif len(tag_name) > 127:
            raise BadArgument("Are you insane? That's way too long!")

        # The tag name is ascii but does not contain any letters.
        elif not any(character.isalpha() for character in tag_name):
            raise BadArgument("Tag names must contain at least one letter.")

        return tag_name


class SourceConverter(Converter):
    """Convert an argument into a help command, tag, command, or cog."""

    @staticmethod
    async def convert(ctx: Context, argument: str) -> SourceType:
        """Convert argument into source object."""
        if argument.lower() == "help":
            return ctx.bot.help_command

        cog = ctx.bot.get_cog(argument)
        if cog:
            return cog

        cmd = ctx.bot.get_command(argument)
        if cmd:
            return cmd

        tags_cog = ctx.bot.get_cog("Tags")
        show_tag = True

        if not tags_cog:
            show_tag = False
        elif argument.lower() in tags_cog._cache:
            return argument.lower()

        escaped_arg = escape_markdown(argument)

        raise BadArgument(
            f"Unable to convert '{escaped_arg}' to valid command{', tag,' if show_tag else ''} or Cog."
        )


class DurationDelta(Converter):
    """Convert duration strings into dateutil.relativedelta.relativedelta objects."""

    async def convert(self, ctx: Context, duration: str) -> relativedelta:
        """
        Converts a `duration` string to a relativedelta object.

        The converter supports the following symbols for each unit of time:
        - years: `Y`, `y`, `year`, `years`
        - months: `m`, `month`, `months`
        - weeks: `w`, `W`, `week`, `weeks`
        - days: `d`, `D`, `day`, `days`
        - hours: `H`, `h`, `hour`, `hours`
        - minutes: `M`, `minute`, `minutes`
        - seconds: `S`, `s`, `second`, `seconds`

        The units need to be provided in descending order of magnitude.
        """
        if not (delta := time.parse_duration_string(duration)):
            raise BadArgument(f"`{duration}` is not a valid duration string.")

        return delta


class Duration(DurationDelta):
    """Convert duration strings into UTC datetime.datetime objects."""

    async def convert(self, ctx: Context, duration: str) -> datetime:
        """
        Converts a `duration` string to a datetime object that's `duration` in the future.

        The converter supports the same symbols for each unit of time as its parent class.
        """
        delta = await super().convert(ctx, duration)
        now = datetime.utcnow()

        try:
            return now + delta
        except (ValueError, OverflowError):
            raise BadArgument(f"`{duration}` results in a datetime outside the supported range.")


class OffTopicName(Converter):
    """A converter that ensures an added off-topic name is valid."""

    ALLOWED_CHARACTERS = "ABCDEFGHIJKLMNOPQRSTUVWXYZ!?'`-"

    @classmethod
    def translate_name(cls, name: str, *, from_unicode: bool = True) -> str:
        """
        Translates `name` into a format that is allowed in discord channel names.

        If `from_unicode` is True, the name is translated from a discord-safe format, back to normalized text.
        """
        if from_unicode:
            table = str.maketrans(cls.ALLOWED_CHARACTERS, '𝖠𝖡𝖢𝖣𝖤𝖥𝖦𝖧𝖨𝖩𝖪𝖫𝖬𝖭𝖮𝖯𝖰𝖱𝖲𝖳𝖴𝖵𝖶𝖷𝖸𝖹ǃ？’’-')
        else:
            table = str.maketrans('𝖠𝖡𝖢𝖣𝖤𝖥𝖦𝖧𝖨𝖩𝖪𝖫𝖬𝖭𝖮𝖯𝖰𝖱𝖲𝖳𝖴𝖵𝖶𝖷𝖸𝖹ǃ？’’-', cls.ALLOWED_CHARACTERS)

        return name.translate(table)

    async def convert(self, ctx: Context, argument: str) -> str:
        """Attempt to replace any invalid characters with their approximate Unicode equivalent."""
        # Chain multiple words to a single one
        argument = "-".join(argument.split())

        if not (2 <= len(argument) <= 96):
            raise BadArgument("Channel name must be between 2 and 96 chars long")

        elif not all(c.isalnum() or c in self.ALLOWED_CHARACTERS for c in argument):
            raise BadArgument(
                "Channel name must only consist of "
                "alphanumeric characters, minus signs or apostrophes."
            )

        # Replace invalid characters with unicode alternatives.
        return self.translate_name(argument)


class ISODateTime(Converter):
    """Converts an ISO-8601 datetime string into a datetime.datetime."""

    async def convert(self, ctx: Context, datetime_string: str) -> datetime:
        """
        Converts a ISO-8601 `datetime_string` into a `datetime.datetime` object.

        The converter is flexible in the formats it accepts, as it uses the `isoparse` method of
        `dateutil.parser`. In general, it accepts datetime strings that start with a date,
        optionally followed by a time. Specifying a timezone offset in the datetime string is
        supported, but the `datetime` object will be converted to UTC and will be returned without
        `tzinfo` as a timezone-unaware `datetime` object.

        See: https://dateutil.readthedocs.io/en/stable/parser.html#dateutil.parser.isoparse

        Formats that are guaranteed to be valid by our tests are:

        - `YYYY-mm-ddTHH:MM:SSZ` | `YYYY-mm-dd HH:MM:SSZ`
        - `YYYY-mm-ddTHH:MM:SS±HH:MM` | `YYYY-mm-dd HH:MM:SS±HH:MM`
        - `YYYY-mm-ddTHH:MM:SS±HHMM` | `YYYY-mm-dd HH:MM:SS±HHMM`
        - `YYYY-mm-ddTHH:MM:SS±HH` | `YYYY-mm-dd HH:MM:SS±HH`
        - `YYYY-mm-ddTHH:MM:SS` | `YYYY-mm-dd HH:MM:SS`
        - `YYYY-mm-ddTHH:MM` | `YYYY-mm-dd HH:MM`
        - `YYYY-mm-dd`
        - `YYYY-mm`
        - `YYYY`

        Note: ISO-8601 specifies a `T` as the separator between the date and the time part of the
        datetime string. The converter accepts both a `T` and a single space character.
        """
        try:
            dt = dateutil.parser.isoparse(datetime_string)
        except ValueError:
            raise BadArgument(f"`{datetime_string}` is not a valid ISO-8601 datetime string")

        if dt.tzinfo:
            dt = dt.astimezone(dateutil.tz.UTC)
            dt = dt.replace(tzinfo=None)

        return dt


class HushDurationConverter(Converter):
    """Convert passed duration to `int` minutes or `None`."""

    MINUTES_RE = re.compile(r"(\d+)(?:M|m|$)")

    async def convert(self, ctx: Context, argument: str) -> int:
        """
        Convert `argument` to a duration that's max 15 minutes or None.

        If `"forever"` is passed, -1 is returned; otherwise an int of the extracted time.
        Accepted formats are:
        * <duration>,
        * <duration>m,
        * <duration>M,
        * forever.
        """
        if argument == "forever":
            return -1
        match = self.MINUTES_RE.match(argument)
        if not match:
            raise BadArgument(f"{argument} is not a valid minutes duration.")

        duration = int(match.group(1))
        if duration > 15:
            raise BadArgument("Duration must be at most 15 minutes.")
        return duration


def _is_an_unambiguous_user_argument(argument: str) -> bool:
    """Check if the provided argument is a user mention, user id, or username (name#discrim)."""
    has_id_or_mention = bool(IDConverter()._get_id_match(argument) or RE_USER_MENTION.match(argument))

    # Check to see if the author passed a username (a discriminator exists)
    argument = argument.removeprefix('@')
    has_username = len(argument) > 5 and argument[-5] == '#'

    return has_id_or_mention or has_username


AMBIGUOUS_ARGUMENT_MSG = ("`{argument}` is not a User mention, a User ID or a Username in the format"
                          " `name#discriminator`.")


class UnambiguousUser(UserConverter):
    """
    Converts to a `discord.User`, but only if a mention, userID or a username (name#discrim) is provided.

    Unlike the default `UserConverter`, it doesn't allow conversion from a name.
    This is useful in cases where that lookup strategy would lead to too much ambiguity.
    """

    async def convert(self, ctx: Context, argument: str) -> discord.User:
        """Convert the `argument` to a `discord.User`."""
        if _is_an_unambiguous_user_argument(argument):
            return await super().convert(ctx, argument)
        else:
            raise BadArgument(AMBIGUOUS_ARGUMENT_MSG.format(argument=argument))


class UnambiguousMember(MemberConverter):
    """
    Converts to a `discord.Member`, but only if a mention, userID or a username (name#discrim) is provided.

    Unlike the default `MemberConverter`, it doesn't allow conversion from a name or nickname.
    This is useful in cases where that lookup strategy would lead to too much ambiguity.
    """

    async def convert(self, ctx: Context, argument: str) -> discord.Member:
        """Convert the `argument` to a `discord.Member`."""
        if _is_an_unambiguous_user_argument(argument):
            return await super().convert(ctx, argument)
        else:
            raise BadArgument(AMBIGUOUS_ARGUMENT_MSG.format(argument=argument))


class Infraction(Converter):
    """
    Attempts to convert a given infraction ID into an infraction.

    Alternatively, `l`, `last`, or `recent` can be passed in order to
    obtain the most recent infraction by the actor.
    """

    async def convert(self, ctx: Context, arg: str) -> t.Optional[dict]:
        """Attempts to convert `arg` into an infraction `dict`."""
        if arg in ("l", "last", "recent"):
            params = {
                "actor__id": ctx.author.id,
                "ordering": "-inserted_at"
            }

            infractions = await ctx.bot.api_client.get("bot/infractions/expanded", params=params)

            if not infractions:
                raise BadArgument(
                    "Couldn't find most recent infraction; you have never given an infraction."
                )
            else:
                return infractions[0]

        else:
            try:
                return await ctx.bot.api_client.get(f"bot/infractions/{arg}/expanded")
            except ResponseCodeError as e:
                if e.status == 404:
                    raise InvalidInfraction(
                        converter=Infraction,
                        original=e,
                        infraction_arg=arg
                    )
                raise e


if t.TYPE_CHECKING:
    ValidDiscordServerInvite = dict  # noqa: F811
    ValidFilterListType = str  # noqa: F811
    Extension = str  # noqa: F811
    PackageName = str  # noqa: F811
    ValidURL = str  # noqa: F811
    Inventory = t.Tuple[str, _inventory_parser.InventoryDict]  # noqa: F811
    Snowflake = int  # noqa: F811
    TagNameConverter = str  # noqa: F811
    SourceConverter = SourceType  # noqa: F811
    DurationDelta = relativedelta  # noqa: F811
    Duration = datetime  # noqa: F811
    OffTopicName = str  # noqa: F811
    ISODateTime = datetime  # noqa: F811
    HushDurationConverter = int  # noqa: F811
    UnambiguousUser = discord.User  # noqa: F811
    UnambiguousMember = discord.Member  # noqa: F811
    Infraction = t.Optional[dict]  # noqa: F811

Expiry = t.Union[Duration, ISODateTime]
MemberOrUser = t.Union[discord.Member, discord.User]
UnambiguousMemberOrUser = t.Union[UnambiguousMember, UnambiguousUser]<|MERGE_RESOLUTION|>--- conflicted
+++ resolved
@@ -19,16 +19,11 @@
 from bot.constants import URLs
 from bot.errors import InvalidInfraction
 from bot.exts.info.doc import _inventory_parser
-<<<<<<< HEAD
 from bot.utils import time
-from bot.utils.regex import INVITE_RE
-=======
 from bot.utils.extensions import EXTENSIONS, unqualify
 from bot.utils.regex import INVITE_RE
-from bot.utils.time import parse_duration_string
 if t.TYPE_CHECKING:
     from bot.exts.info.source import SourceType
->>>>>>> 3e34debf
 
 log = logging.getLogger(__name__)
 

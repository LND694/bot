--- conflicted
+++ resolved
@@ -5,11 +5,7 @@
 from collections import defaultdict
 from typing import Callable, DefaultDict, Iterable, List, Optional, Tuple
 
-<<<<<<< HEAD
-from discord import Colour, Embed, Message, NotFound, TextChannel, User
-=======
-from discord import Colour, Embed, Message, TextChannel, User, errors
->>>>>>> f1a3538f
+from discord import Colour, Embed, Message, NotFound, TextChannel, User, errors
 from discord.ext import commands
 from discord.ext.commands import Cog, Context, group, has_any_role
 

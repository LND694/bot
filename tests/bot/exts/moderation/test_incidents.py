--- conflicted
+++ resolved
@@ -3,12 +3,8 @@
 import logging
 import typing as t
 import unittest
-<<<<<<< HEAD
 from unittest import mock
-from unittest.mock import AsyncMock, MagicMock, call, patch
-=======
 from unittest.mock import AsyncMock, MagicMock, Mock, call, patch
->>>>>>> 432b5714
 
 import aiohttp
 import discord
